#!/usr/bin/env python
import os,sys,signal
import time

import numpy

# Add the local folder to the import path:
network_dir = os.path.dirname(os.path.abspath(__file__))
network_dir = os.path.dirname(network_dir)
sys.path.insert(0,network_dir)


# import the necessary
from src.utils import flags


def main():

    # If you extend the flags class, change this line! 
    FLAGS = flags.uresnet()
    FLAGS.parse_args()
    # FLAGS.dump_config()

    

    if FLAGS.MODE is None:
        raise Exception()

    if FLAGS.DISTRIBUTED:
        from src.utils import distributed_trainer

        trainer = distributed_trainer.distributed_trainer()
    else:
        from src.utils import trainercore
        trainer = trainercore.trainercore()
        
    if FLAGS.MODE == 'train' or FLAGS.MODE == 'inference':
        
        # On these lines, you would get the network class and pass it to FLAGS
        # which can share it with the trainers.  This lets you configure the network
        # without having to rewrite the training interface each time.
        # It would look like this:

        if not FLAGS.SPARSE:
            if FLAGS.CONV_MODE == '3D':
                from src.networks import uresnet
                net = uresnet.UResNet
            else:
                from src.networks import uresnet_classic
                net = uresnet_classic.UResNet

        else:
            from src.networks import sparseuresnet
            net = sparseuresnet.UResNet

<<<<<<< HEAD
        pass
=======

        FLAGS.set_net(net)
        trainer.initialize()
        trainer.batch_process()
>>>>>>> 4fb7d35e

    if FLAGS.MODE == 'iotest':
        trainer.initialize(io_only=True)

        total_start_time = time.time()
        # time.sleep(0.1)
        start = time.time()
        for i in range(FLAGS.ITERATIONS):
            mb = trainer.fetch_next_batch()
            end = time.time()
            if not FLAGS.DISTRIBUTED:
                print(i, ": Time to fetch a minibatch of data: {}".format(end - start))
            else:
                if trainer._rank == 0:
                    print(i, ": Time to fetch a minibatch of data: {}".format(end - start))
            # time.sleep(0.5)
            start = time.time()

        total_time = time.time() - total_start_time
        print("Time to read {} batches of {} images each: {}".format(
            FLAGS.ITERATIONS, 
            FLAGS.MINIBATCH_SIZE,
            time.time() - total_start_time
            ))

    trainer.stop()

if __name__ == '__main__':
    main()<|MERGE_RESOLUTION|>--- conflicted
+++ resolved
@@ -53,14 +53,10 @@
             from src.networks import sparseuresnet
             net = sparseuresnet.UResNet
 
-<<<<<<< HEAD
-        pass
-=======
 
         FLAGS.set_net(net)
         trainer.initialize()
         trainer.batch_process()
->>>>>>> 4fb7d35e
 
     if FLAGS.MODE == 'iotest':
         trainer.initialize(io_only=True)
