--- conflicted
+++ resolved
@@ -254,14 +254,9 @@
         # This is the 'master' function, so it controls a lot
 
         # Run iterations
-<<<<<<< HEAD
         for self._iteration in range(self.args.run.iterations):
             if self.args.mode.name == "train" and self._iteration >= self.args.run.iterations:
-=======
-        for self._iteration in range(self.args.iterations):
-            start = time.time()
-            if self.args.training and self._iteration >= self.args.iterations:
->>>>>>> 715c2da6
+
                 self.print('Finished training (iteration %d)' % self._iteration)
                 self.checkpoint()
                 break
@@ -287,10 +282,6 @@
         if post_one_time is not None:
             logger.info(f"Total time to batch process except first iteration: {end - post_one_time}")
         if post_two_time is not None:
-<<<<<<< HEAD
             logger.info(f"Total time to batch process except first two iterations: {end - post_two_time}")
-=======
-            self.print("Total time to batch process except first two iterations: ", end - post_two_time)
         if len(times) > 40:
-            self.print("Total time to batch process last 40 iterations: ", numpy.sum(times[-40:]))
->>>>>>> 715c2da6
+            logger.info("Total time to batch process last 40 iterations: ", numpy.sum(times[-40:]))