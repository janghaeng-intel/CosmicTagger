--- conflicted
+++ resolved
@@ -47,17 +47,9 @@
 
 
         # Put the IO rank as the last rank in the COMM, since rank 0 does tf saves
-<<<<<<< HEAD
-        if self.args.framework.distributed_mode == "horovod":
-            global hvd
-            import horovod.torch as hvd
-            hvd.init()
-            self._rank            = hvd.rank()
-            if self.args.run.compute_mode == "GPU":
-=======
+
         if self.args.distributed_mode == "horovod":
             if self.args.compute_mode == "GPU":
->>>>>>> a9f393a1
                 os.environ['CUDA_VISIBLE_DEVICES'] = str(hvd.local_rank())
             self._rank            = hvd.rank()
         else:
