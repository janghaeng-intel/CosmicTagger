--- conflicted
+++ resolved
@@ -74,12 +74,7 @@
 
 
             # Pytorch will look for these:
-<<<<<<< HEAD
-            if 'OMPI_COMM_WORLD_LOCAL_RANK' in os.environ.keys():
-                local_rank = os.environ['OMPI_COMM_WORLD_LOCAL_RANK']
-            else:
-                local_rank = os.environ['MPI_LOCALRANKID']
-=======
+
             if 'MV2_COMM_WORLD_LOCAL_RANK' in os.environ:
                 local_rank = os.environ['MV2_COMM_WORLD_LOCAL_RANK']
             elif 'OMPI_COMM_WORLD_LOCAL_RANK' in os.environ:
@@ -87,7 +82,7 @@
             else:
                 logger.error("Can not determine local rank for DDP")
                 raise Exception("DDP failed to initialize due to local rank issue")
->>>>>>> 0f3c4d14
+
             size = MPI.COMM_WORLD.Get_size()
             rank = MPI.COMM_WORLD.Get_rank()
 
@@ -140,10 +135,6 @@
                 return ipex.xpu.device(int(self._local_rank))
             except:
                 pass
-            try:
-                return torch_ipex.device(int(self._local_rank))
-            except:
-                pass
             return contextlib.nullcontext
         elif self.args.run.compute_mode == "DPCPP":
             return contextlib.nullcontext
