import argparse

import os,sys
top_dir = os.path.dirname(os.path.abspath(__file__))
top_dir = os.path.dirname(top_dir)

'''
This script is heavily inspired by the following code from drinkingkazu:
https://github.com/DeepLearnPhysics/dynamic-gcnn/blob/develop/dgcnn/flags.py
'''

# This class is from here:
# http://www.aleax.it/Python/5ep.html
# Which is an incredibly simply and elegenant way 
# To enforce singleton behavior
class Borg:
    _shared_state = {}
    def __init__(self):
        self.__dict__ = self._shared_state

# This function is to parse strings from argparse into bool
def str2bool(v):
    '''Convert string to boolean value
    
    This function is from stackoverflow: 
    https://stackoverflow.com/questions/15008758/parsing-boolean-values-with-argparse
    
    Arguments:
        v {str} -- [description]
    
    Returns:
        bool -- [description]
    
    Raises:
        argparse -- [description]
    '''
    if v.lower() in ('yes', 'true', 't', 'y', '1'):
        return True
    elif v.lower() in ('no', 'false', 'f', 'n', '0'):
        return False
    else:
        raise argparse.ArgumentTypeError('Boolean value expected.')


class FLAGS(Borg):
    '''This class implements global flags through static variables
    The static-ness is enforced by inheriting from Borg, which it calls first and 
    foremost in the constructor.

    All classes derived from FLAGS should call this constructor first

    It also has the ability to parse the arguments pass on the command line for overrides,
     and can print out help for all of the flag variables

    In particular, this base class defines a lot of 'shared' parameter configurations:
    IO, snapshotting directories, etc.

    Network parameters are not implemented here but in derived classes.
    '''

    def __init__(self):
        Borg.__init__(self)


    def _set_defaults(self):
        # Parameters controlling training situations
        self.COMPUTE_MODE          = "CPU"
        self.TRAINING              = True
        self.MINIBATCH_SIZE        = 2
        self.CHECKPOINT_ITERATION  = 100
        self.SUMMARY_ITERATION     = 1
        self.LOGGING_ITERATION     = 1
        self.LEARNING_RATE         = 0.0003
        self.ITERATIONS            = 5000
        self.VERBOSITY             = 0
        self.LOG_DIRECTORY         = './log'
        self.CHECKPOINT_DIRECTORY  = None

        self.DISTRIBUTED           = False

        # To be clear, this is specifying the image mode from larcv ThreadIO,
        # Not the input to the network

        # IO parameters  
        # IO has a 'default' file configuration and an optional
        # 'auxilliary' configuration.  In Train mode, the default
        # is the training data, aux is testing data.
        # In inference mode, default is the validation data, 
        # aux is the outputdata
        self.FILE                  = None
        self.IO_VERBOSITY          = 3
        # For this classification task, the label can be split or all-in-one

        # These are "background" parameters
        # And are meant to be copied to the 'KEYWORD_LABEL' area


        # Optional Test IO parameters:
        # To activate the auxilliary IO, the AUX file must be not None
        self.AUX_FILE              = None
        self.AUX_IO_VERBOSITY      = 3
        self.AUX_MINIBATCH_SIZE    = self.MINIBATCH_SIZE
        self.AUX_ITERATION         = 10*self.SUMMARY_ITERATION


        self.OPTIMIZER             = "Adam"
        self.REGULARIZE_WEIGHTS    = 0.0001

        self.IMAGE_PRODUCER        = ""
        self.LABEL_PRODUCER        = ""

        self.SHAPE                 = []


    def _add_default_io_configuration(self, parser):

        # IO PARAMETERS FOR INPUT:
        parser.add_argument('-f','--file', type=str, default=self.FILE,
            help="IO Configuration File [default: {}]".format(self.FILE))
        parser.add_argument('--io-verbosity', type=int, default=self.IO_VERBOSITY,
            help="IO verbosity [default: {}]".format(self.IO_VERBOSITY))

        parser.add_argument('-mb','--minibatch-size',type=int, default=self.MINIBATCH_SIZE,
            help="Number of images in the minibatch size [default: {}]".format(self.MINIBATCH_SIZE))
        return parser


    def _add_aux_io_configuration(self, parser):

        # IO PARAMETERS FOR INPUT:
        parser.add_argument('--aux-file', type=str, default=self.AUX_FILE,
            help="IO Configuration File [default: {}]".format(self.AUX_FILE))
        parser.add_argument('--aux-io-verbosity', type=int, default=self.AUX_IO_VERBOSITY,
            help="IO verbosity [default: {}]".format(self.AUX_IO_VERBOSITY))

        parser.add_argument('--aux-iteration',type=int, default=self.AUX_ITERATION,
            help="Iteration to run the aux operations [default: {}]".format(self.AUX_ITERATION))

        parser.add_argument('--aux-minibatch-size',type=int, default=self.AUX_MINIBATCH_SIZE,
            help="Number of images in the minibatch size [default: {}]".format(self.AUX_MINIBATCH_SIZE))

        return parser

    def _create_parsers(self):

        self._parser = argparse.ArgumentParser(description="Configuration Flags")

        subparsers = self._parser.add_subparsers(title="Modules", 
                                                 description="Valid subcommands", 
                                                 dest='mode', 
                                                 help="Available subcommands: train, iotest, inference")
      
      

        # train parser
        self.train_parser = subparsers.add_parser("train", help="Train")
        self.train_parser.add_argument('-lr','--learning-rate', type=float, default=self.LEARNING_RATE,
                                  help='Initial learning rate [default: {}]'.format(self.LEARNING_RATE))
        self.train_parser.add_argument('-si','--summary-iteration', type=int, default=self.SUMMARY_ITERATION,
                                  help='Period (in steps) to store summary in tensorboard log [default: {}]'.format(self.SUMMARY_ITERATION))
        self.train_parser.add_argument('-li','--logging-iteration', type=int, default=self.LOGGING_ITERATION,
                                  help='Period (in steps) to print values to log [default: {}]'.format(self.LOGGING_ITERATION))
        self.train_parser.add_argument('-ci','--checkpoint-iteration', type=int, default=self.CHECKPOINT_ITERATION,
                                  help='Period (in steps) to store snapshot of weights [default: {}]'.format(self.CHECKPOINT_ITERATION))

        self.train_parser.add_argument('-o', '--optimizer', default=self.OPTIMIZER, type=str, 
            choices=['lars', 'rmsprop', 'adam'],
            help="Optimizer to use, must be lars, rmsprop, adam [default: {}]".format(self.OPTIMIZER))

        self.train_parser.add_argument('-rw','--regularize-weights', type=float, default=self.REGULARIZE_WEIGHTS,
            help="Regularization strength for all learned weights [default: {}]".format(self.REGULARIZE_WEIGHTS))

        # attach common parsers
        self.train_parser  = self._add_default_network_configuration(self.train_parser)
        self.train_parser  = self._add_default_io_configuration(self.train_parser)
        self.train_parser  = self._add_aux_io_configuration(self.train_parser)
        self.train_parser  = self._add_core_configuration(self.train_parser)




        # IO test parser
        self.iotest_parser = subparsers.add_parser("iotest", help="Test io only (no network)")
        self.iotest_parser  = self._add_default_network_configuration(self.iotest_parser)
        self.iotest_parser = self._add_default_io_configuration(self.iotest_parser)
        self.iotest_parser = self._add_aux_io_configuration(self.iotest_parser)
        self.iotest_parser  = self._add_core_configuration(self.iotest_parser)


        # # inference parser
        self.inference_parser = subparsers.add_parser("inference",help="Run inference (optional output)")
        self.inference_parser = self._add_default_network_configuration(self.inference_parser)
        self.inference_parser = self._add_default_io_configuration(self.inference_parser)
        self.inference_parser = self._add_aux_io_configuration(self.inference_parser)
        self.inference_parser = self._add_core_configuration(self.inference_parser)
       

    def _add_core_configuration(self, parser):
        # These are core parameters that are important for all modes:
        parser.add_argument('-i', '--iterations', type=int, default=self.ITERATIONS,
            help="Number of iterations to process [default: {}]".format(self.ITERATIONS))

        parser.add_argument('-d','--distributed', action='store_true', default=self.DISTRIBUTED,
            help="Run with the MPI compatible mode [default: {}]".format(self.DISTRIBUTED))
        parser.add_argument('-m','--compute-mode', type=str, choices=['CPU','GPU'], default=self.COMPUTE_MODE,
            help="Selection of compute device, CPU or GPU  [default: {}]".format(self.COMPUTE_MODE))
        parser.add_argument('-ld','--log-directory', default=self.LOG_DIRECTORY,
            help='Prefix (directory + file prefix) for tensorboard logs [default: {}]'.format(self.LOG_DIRECTORY))

        parser.add_argument('-cd','--checkpoint-directory', default=self.CHECKPOINT_DIRECTORY,
            help='Prefix (directory) for snapshots of weights [default: {}]'.format(self.CHECKPOINT_DIRECTORY))

        parser.add_argument('--image-producer', default=self.IMAGE_PRODUCER,
            help='Name of the image producer in the files [default: {}]'.format(self.IMAGE_PRODUCER))
        parser.add_argument('--label-producer', default=self.LABEL_PRODUCER,
            help='Name of the label producer in the files [default: {}]'.format(self.LABEL_PRODUCER))


        parser.add_argument('--shape', default=self.SHAPE, type=int, nargs="+",
            help='Dense shape of the images [default: {}]'.format(self.SHAPE))


        return parser



    def parse_args(self):
        self._set_defaults()
        self._create_parsers()
        # mode = sys.argv[1]
        # try:
        #     hps_dict = json.loads(''.join(sys.argv[2:]))
        # except json.DecodeError:
        args = self._parser.parse_args()
        # else:
        #     # Can't do f-strings, this code runs python 2.7.
        #     # I am working on a 3.6 transisition ... 
        #     args_str = ' '.join("--{key}={val}".format(key=key, val=val) for key,val in hps_dict.items())
        #     args = self._parser.parse_args(mode+' '+args_str)
        self.update(vars(args))

        if self.MODE == 'inference':
            self.TRAINING = False


    def dump_config(self):
        print(self.__str__())
            

    def get_config(str):
        return str.__str__()

    def __str__(self):
        try:
            _ = getattr(self, '_parser')
            s = "\n\n-- CONFIG --\n"
            for name in vars(self):
                if name != name.upper(): continue
                attribute = getattr(self,name)
                if type(attribute) == type(self._parser): continue
                s += " %s = %r\n" % (name, getattr(self, name))
            return s

        except AttributeError:
            return "ERROR: call parse_args()"

                    
    def update(self, args):
        for name,value in args.items():
            if name in ['func']: continue
            setattr(self, name.upper(), args[name])
        # Take special care to reset the keyword label attribute 
        # to match the label mode:

    def _add_default_network_configuration(self, parser):
        raise NotImplementedError("Must use a derived class which overrides this function")



class uresnet(FLAGS):
    ''' Sparse Resnet specific flags
    '''

    def __init__(self):
        FLAGS.__init__(self)


    def set_net(self, net):
        # For the resnet object, we set the network as resnet:
        self._net = net


    def _set_defaults(self):
        # Parameters to control the network implementation
        self.BATCH_NORM                  = True
        self.USE_BIAS                    = True
        self.N_INITIAL_FILTERS           = 6
<<<<<<< HEAD
  
        # Run with half precision:
        self.INPUT_HALF_PRECISION        = False
        self.MODEL_HALF_PRECISION        = False
        self.LOSS_SCALE                  = 1.0
=======
        self.RES_BLOCKS_PER_LAYER        = 2
        self.RES_BLOCKS_DEEPEST_LAYER    = 4
        self.RES_BLOCKS_FINAL            = 2
        self.NETWORK_DEPTH               = 5
        self.CONNECTIONS                 = 'sum'
        self.CONNECT_PRE_RES_BLOCKS_DOWN = True
        self.CONNECT_PRE_RES_BLOCKS_UP   = True
        self.VERBOSITY                   = 0
        self.BOTTLENECK_SIZE             = -1
        self.NPLANES                     = 3

        self.RESIDUAL                    = True

        # Parameters controlling regularization
        self.REGULARIZE_WEIGHTS          = 0.0001
        self.BALANCE_LOSS                = True

        self.OPTIMIZER                   = "Adam"

        # Run this in sparse mode or not?
        self.SPARSE                      = True
        self.CONV_MODE                   = '2D'
>>>>>>> 247ea141


        # Run with half precision:
        self.INPUT_HALF_PRECISION        = False
        self.MODEL_HALF_PRECISION        = False
        self.LOSS_SCALE                  = 1.0

        # Rate at which the number of filters increases at deeper layers
        self.GROWTH_RATE                 = "linear"
        self.BLOCK_CONCAT                = False

        # Parameters to control the network implementation
        self.SHARE_WEIGHTS               = True

        # Parameters controlling regularization
        self.REGULARIZE_WEIGHTS          = 0.0001
        self.BALANCE_LOSS                = True
        


        # Relevant parameters for running on KNL:
        self.INTER_OP_PARALLELISM_THREADS    = 2
        self.INTRA_OP_PARALLELISM_THREADS    = 128

        FLAGS._set_defaults(self)

    def _add_default_network_configuration(self, parser):

        parser.add_argument('-ub','--use-bias', type=str2bool, default=self.USE_BIAS,
            help="Whether or not to include bias terms in all mlp layers [default: {}]".format(self.USE_BIAS))
        parser.add_argument('-bn','--batch-norm', type=str2bool, default=self.BATCH_NORM,
            help="Whether or not to use batch normalization in all mlp layers [default: {}]".format(self.BATCH_NORM))
        parser.add_argument('--n-initial-filters', type=int, default=self.N_INITIAL_FILTERS,
            help="Number of filters applied, per plane, for the initial convolution [default: {}]".format(self.N_INITIAL_FILTERS))
<<<<<<< HEAD
       
=======
        parser.add_argument('--res-blocks-per-layer', type=int, default=self.RES_BLOCKS_PER_LAYER,
            help="Number of residual blocks per layer [default: {}]".format(self.RES_BLOCKS_PER_LAYER))
        parser.add_argument('--res-blocks-deepest-layer', type=int, default=self.RES_BLOCKS_DEEPEST_LAYER,
            help="Number of residual blocks applied at the deepest, merged layer [default: {}]".format(self.RES_BLOCKS_DEEPEST_LAYER))
        parser.add_argument('--res-blocks-final', type=int, default=self.RES_BLOCKS_FINAL,
            help="Number of residual blocks applied at full, final resolution [default: {}]".format(self.RES_BLOCKS_FINAL))
        parser.add_argument('--network-depth', type=int, default=self.NETWORK_DEPTH,
            help="Total number of downsamples to apply [default: {}]".format(self.NETWORK_DEPTH))
        parser.add_argument('--connections', type=str, choices=['sum', 'concat', 'none'], default=self.CONNECTIONS,
            help="Connect shortcuts with sums, concat+bottleneck, or no connections [default: {}]".format(self.CONNECTIONS))
        parser.add_argument('--connect-pre-res-blocks-down', type=str2bool, default=self.CONNECT_PRE_RES_BLOCKS_DOWN,
            help="Short cut connections branch just after downsampling (True) or just before (False) [default: {}]".format(self.CONNECT_PRE_RES_BLOCKS_DOWN))
        parser.add_argument('--connect-pre-res-blocks-up', type=str2bool, default=self.CONNECT_PRE_RES_BLOCKS_UP,
            help="Short cut connections merge just after upsampling (True) or just before (False) [default: {}]".format(self.CONNECT_PRE_RES_BLOCKS_UP))
        parser.add_argument('--nplanes', type=int, default=self.NPLANES,
            help="Number of planes to split the initial image into [default: {}]".format(self.NPLANES))

        parser.add_argument('--bottleneck-size', type=int, default=self.BOTTLENECK_SIZE,
            help="Number of bottleneck filters to use to decrease larger kernel computation requirements [default: {}]".format(self.BOTTLENECK_SIZE))

        parser.add_argument('-o', '--optimizer', default=self.OPTIMIZER, type=str,
            help="Optimizer to use, must be lars, rmsprop, adam [default: {}]".format(self.OPTIMIZER))

        parser.add_argument('-rw','--regularize-weights', type=float, default=self.REGULARIZE_WEIGHTS,
            help="Regularization strength for all learned weights [default: {}]".format(self.REGULARIZE_WEIGHTS))

        parser.add_argument('-bl','--balance-loss', type=str2bool, default=self.BALANCE_LOSS,
            help="Turn on or off weight balancing across classes [default: {}]".format(self.BALANCE_LOSS))
        
        parser.add_argument('--residual', type=str2bool, default=self.RESIDUAL,
            help="Use residual units instead of convolutions [default: {}]".format(self.RESIDUAL))

        parser.add_argument('--sparse', type=str2bool, default=self.SPARSE,
            help="Use sparse convolutions instead of dense convolutions [default: {}]".format(self.SPARSE))

        parser.add_argument('-gr', '--growth-rate', type=str, choices=['multiplicative','linear'], default=self.GROWTH_RATE,
            help="Use sparse convolutions instead of dense convolutions [default: {}]".format(self.GROWTH_RATE))

        parser.add_argument('--block-concat', type=str2bool, default=self.BLOCK_CONCAT,
            help="Use sparse convolutions instead of dense convolutions [default: {}]".format(self.BLOCK_CONCAT))
>>>>>>> 247ea141



        parser.add_argument('--model-half-precision', type=str2bool, default=self.MODEL_HALF_PRECISION,
            help="Use half precision for model weights and parameters [default: {}]".format(self.MODEL_HALF_PRECISION))

        parser.add_argument('--input-half-precision', type=str2bool, default=self.INPUT_HALF_PRECISION,
            help="Use half precision for input values and intermediate activations [default: {}]".format(self.INPUT_HALF_PRECISION))

        parser.add_argument('--loss-scale', type=float, default=self.LOSS_SCALE,
            help="Amount to scale the loss function before back prop [default: {}]".format(self.LOSS_SCALE))

<<<<<<< HEAD
       
=======

        parser.add_argument('--inter-op-parallelism-threads',type=int, default=self.INTER_OP_PARALLELISM_THREADS,
            help="Passed to tf configproto [default: {}]".format(self.INTER_OP_PARALLELISM_THREADS))
        parser.add_argument('--intra-op-parallelism-threads',type=int, default=self.INTRA_OP_PARALLELISM_THREADS,
            help="Passed to tf configproto [default: {}]".format(self.INTRA_OP_PARALLELISM_THREADS))


        parser.add_argument('--share-weights', type=str2bool, default=self.SHARE_WEIGHTS,
            help="Whether or not to share weights across planes [default: {}]".format(self.SHARE_WEIGHTS))



        parser.add_argument('--conv-mode', type=str, choices=['2D','3D'], default=self.CONV_MODE,
            help="Only for non-sparse (dense) mode, use 2d or 3d convolutions [default: {}]".format(self.CONV_MODE))
>>>>>>> 247ea141
        return parser

<|MERGE_RESOLUTION|>--- conflicted
+++ resolved
@@ -295,13 +295,6 @@
         self.BATCH_NORM                  = True
         self.USE_BIAS                    = True
         self.N_INITIAL_FILTERS           = 6
-<<<<<<< HEAD
-  
-        # Run with half precision:
-        self.INPUT_HALF_PRECISION        = False
-        self.MODEL_HALF_PRECISION        = False
-        self.LOSS_SCALE                  = 1.0
-=======
         self.RES_BLOCKS_PER_LAYER        = 2
         self.RES_BLOCKS_DEEPEST_LAYER    = 4
         self.RES_BLOCKS_FINAL            = 2
@@ -324,8 +317,6 @@
         # Run this in sparse mode or not?
         self.SPARSE                      = True
         self.CONV_MODE                   = '2D'
->>>>>>> 247ea141
-
 
         # Run with half precision:
         self.INPUT_HALF_PRECISION        = False
@@ -359,9 +350,6 @@
             help="Whether or not to use batch normalization in all mlp layers [default: {}]".format(self.BATCH_NORM))
         parser.add_argument('--n-initial-filters', type=int, default=self.N_INITIAL_FILTERS,
             help="Number of filters applied, per plane, for the initial convolution [default: {}]".format(self.N_INITIAL_FILTERS))
-<<<<<<< HEAD
-       
-=======
         parser.add_argument('--res-blocks-per-layer', type=int, default=self.RES_BLOCKS_PER_LAYER,
             help="Number of residual blocks per layer [default: {}]".format(self.RES_BLOCKS_PER_LAYER))
         parser.add_argument('--res-blocks-deepest-layer', type=int, default=self.RES_BLOCKS_DEEPEST_LAYER,
@@ -402,7 +390,6 @@
 
         parser.add_argument('--block-concat', type=str2bool, default=self.BLOCK_CONCAT,
             help="Use sparse convolutions instead of dense convolutions [default: {}]".format(self.BLOCK_CONCAT))
->>>>>>> 247ea141
 
 
 
@@ -414,10 +401,6 @@
 
         parser.add_argument('--loss-scale', type=float, default=self.LOSS_SCALE,
             help="Amount to scale the loss function before back prop [default: {}]".format(self.LOSS_SCALE))
-
-<<<<<<< HEAD
-       
-=======
 
         parser.add_argument('--inter-op-parallelism-threads',type=int, default=self.INTER_OP_PARALLELISM_THREADS,
             help="Passed to tf configproto [default: {}]".format(self.INTER_OP_PARALLELISM_THREADS))
@@ -432,6 +415,6 @@
 
         parser.add_argument('--conv-mode', type=str, choices=['2D','3D'], default=self.CONV_MODE,
             help="Only for non-sparse (dense) mode, use 2d or 3d convolutions [default: {}]".format(self.CONV_MODE))
->>>>>>> 247ea141
+
         return parser
 
