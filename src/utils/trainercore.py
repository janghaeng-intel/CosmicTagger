import os
import sys
import time
import tempfile
from collections import OrderedDict

import numpy

import torch
# from torch.jit import trace

from larcv import larcv_interface


from . import flags
from . import data_transforms
from ..io import io_templates
FLAGS = flags.FLAGS()

if FLAGS.SPARSE and FLAGS.MODE != "iotest":
    import sparseconvnet as scn 

import datetime

# This uses tensorboardX to save summaries and metrics to tensorboard compatible files.

import tensorboardX

class trainercore(object):
    '''
    This class is the core interface for training.  Each function to
    be overridden for a particular interface is marked and raises
    a NotImplemented error.

    '''
    def __init__(self,):
        self._larcv_interface = larcv_interface.larcv_interface()
        self._iteration       = 0
        self._global_step     = -1

        self._cleanup         = []

    def __del__(self):
        for f in self._cleanup:
            os.unlink(f.name)
    def _initialize_io(self):


        # Use the templates to generate a configuration string, which we store into a temporary file
        if FLAGS.TRAINING:
            config = io_templates.train_io(
                input_file=FLAGS.FILE,
                data_producer=FLAGS.IMAGE_PRODUCER,
                label_producer=FLAGS.LABEL_PRODUCER,
                max_voxels=FLAGS.MAX_VOXELS)
        else:
            config = io_templates.ana_io(
                input_file=FLAGS.FILE,
                data_producer=FLAGS.IMAGE_PRODUCER,
                label_producer=FLAGS.LABEL_PRODUCER,
                max_voxels=FLAGS.MAX_VOXELS)


        # Generate a named temp file:
        main_file = tempfile.NamedTemporaryFile(mode='w', delete=False)
        main_file.write(config.generate_config_str())

        main_file.close()
        self._cleanup.append(main_file)

        # Prepare data managers:
        io_config = {
            'filler_name' : config._name,
            'filler_cfg'  : main_file.name,
            'verbosity'   : FLAGS.VERBOSITY,
            'make_copy'   : True
        }

        data_keys = OrderedDict({
            'image': 'data', 
            'label': 'label'
            })



        self._larcv_interface.prepare_manager('primary', io_config, FLAGS.MINIBATCH_SIZE, data_keys)

        # All of the additional tools are in case there is a test set up:
        if FLAGS.AUX_FILE is not None:

            if FLAGS.TRAINING:
                config = io_templates.test_io(
                    input_file=FLAGS.AUX_FILE,
                    data_producer=FLAGS.IMAGE_PRODUCER,
                    label_producer=FLAGS.LABEL_PRODUCER,
                    max_voxels=FLAGS.MAX_VOXELS)

                # Generate a named temp file:
                aux_file = tempfile.NamedTemporaryFile(mode='w', delete=False)
                aux_file.write(config.generate_config_str())

                aux_file.close()
                self._cleanup.append(aux_file)
                io_config = {
                    'filler_name' : config._name,
                    'filler_cfg'  : aux_file.name,
                    'verbosity'   : FLAGS.VERBOSITY,
                    'make_copy'   : True
                }

                data_keys = OrderedDict({
                    'image': 'aux_data', 
                    'label': 'aux_label'
                    })
               


                self._larcv_interface.prepare_manager('aux', io_config, FLAGS.AUX_MINIBATCH_SIZE, data_keys)

            else:
                config = io_templates.ana_io(input_file=FLAGS.FILE, max_voxels=max_voxels)
                self._larcv_interface.prepare_writer(FLAGS.AUX_FILE)

    def init_network(self):

        self._net = FLAGS._net(FLAGS.SHAPE)
        # self._net.half()

        # self._net = trace(self._net, torch.empty(1, 3, 640, 1024).uniform_(0,1))

        if FLAGS.TRAINING: 
            self._net.train(True)

        # Here we set up weights using the aggregate metrics for the dataset:
        if FLAGS.BALANCE_LOSS:
            if FLAGS.SHAPE == [640, 1024]:
                if not FLAGS.SPARSE:
                    # Statistics for the downsampled dense images (800 samples):
                    # [1564304000    1570400    6989600]
                    # [0.9945577  0.00099843 0.00444387]
                    # This vector is simplified to be approximate:
                    weight = torch.tensor([0.001 , 1.        , 0.25])
                else: 
                    # Statistics for the downsampled sparse images (800 samples):
                    # [20273800   908000  5262600]
                    # [0.76665759 0.03433619 0.19900622]
                    # In the sparse case, the ratio of neutrino to cosmic is unchanged,
                    # but the number of noise/bkg is much less
                    weight = torch.tensor([0.05, 1.        , 0.25])

        self._criterion = torch.nn.CrossEntropyLoss(weights=weight)
        
        self._log_keys = ['loss', 'accuracy', 'acc-cosmic-iou', 'acc-neutrino-iou']

    def initialize(self, io_only=False):

        FLAGS.dump_config()


        self._initialize_io()



        if io_only:
            return

        self.init_network()

        n_trainable_parameters = 0
        for var in self._net.parameters():
            n_trainable_parameters += numpy.prod(var.shape)
        print("Total number of trainable parameters in this network: {}".format(n_trainable_parameters))

        self.init_optimizer()

        self.init_saver()

        self._global_step = 0


        state = self.restore_model()

        if state is not None:
            self.load_state(state)

        # If using half precision on the model, convert it now:
        if FLAGS.MODEL_HALF_PRECISION:
            self._net.half()

        if FLAGS.COMPUTE_MODE == "CPU":
            pass
        if FLAGS.COMPUTE_MODE == "GPU":
            self._net.cuda()




    def init_optimizer(self):

        if FLAGS.OPTIMIZER == "adam":
            # Create an optimizer:
            if FLAGS.LEARNING_RATE <= 0:
                self._opt = torch.optim.Adam(self._net.parameters())
            else:
                self._opt = torch.optim.Adam(self._net.parameters(), FLAGS.LEARNING_RATE)
        else:            
            # Create an optimizer:
            if FLAGS.LEARNING_RATE <= 0:
                self._opt = torch.optim.SGD(self._net.parameters())
            else:
                self._opt = torch.optim.SGD(self._net.parameters(), FLAGS.LEARNING_RATE)







    def init_saver(self):

        # This sets up the summary saver:
        self._saver = tensorboardX.SummaryWriter(FLAGS.LOG_DIRECTORY)

        if FLAGS.AUX_FILE is not None and FLAGS.TRAINING:
            self._aux_saver = tensorboardX.SummaryWriter(FLAGS.LOG_DIRECTORY + "/test/")
        elif FLAGS.AUX_FILE is not None and not FLAGS.TRAINING:
            self._aux_saver = tensorboardX.SummaryWriter(FLAGS.LOG_DIRECTORY + "/val/")
        else:
            self._aux_saver = None
        # This code is supposed to add the graph definition.
        # It doesn't currently work
        # temp_dims = list(dims['image'])
        # temp_dims[0] = 1
        # dummy_input = torch.randn(size=tuple(temp_dims), requires_grad=True)
        # self._saver.add_graph(self._net, (dummy_input,))

        # Here, either restore the weights of the network or initialize it:


    def restore_model(self):
        ''' This function attempts to restore the model from file
        '''

        _, checkpoint_file_path = self.get_model_filepath()

        if not os.path.isfile(checkpoint_file_path):
            return None
        # Parse the checkpoint file and use that to get the latest file path

        with open(checkpoint_file_path, 'r') as _ckp:
            for line in _ckp.readlines():
                if line.startswith("latest: "):
                    chkp_file = line.replace("latest: ", "").rstrip('\n')
                    chkp_file = os.path.dirname(checkpoint_file_path) + "/" + chkp_file
                    print("Restoring weights from ", chkp_file)
                    break

        state = torch.load(chkp_file)
        return state

    def load_state(self, state):


        self._net.load_state_dict(state['state_dict'])
        self._opt.load_state_dict(state['optimizer'])
        self._global_step = state['global_step']

        # If using GPUs, move the model to GPU:
        if FLAGS.COMPUTE_MODE == "GPU":
            for state in self._opt.state.values():
                for k, v in state.items():
                    if torch.is_tensor(v):
                        state[k] = v.cuda()

        return True

    def save_model(self):
        '''Save the model to file
        
        '''

        current_file_path, checkpoint_file_path = self.get_model_filepath()

        # save the model state into the file path:
        state_dict = {
            'global_step' : self._global_step,
            'state_dict'  : self._net.state_dict(),
            'optimizer'   : self._opt.state_dict(),
        }

        # Make sure the path actually exists:
        if not os.path.isdir(os.path.dirname(current_file_path)):
            os.makedirs(os.path.dirname(current_file_path))

        torch.save(state_dict, current_file_path)

        # Parse the checkpoint file to see what the last checkpoints were:

        # Keep only the last 5 checkpoints
        n_keep = 5


        past_checkpoint_files = {}
        try:
            with open(checkpoint_file_path, 'r') as _chkpt:
                for line in _chkpt.readlines():
                    line = line.rstrip('\n')
                    vals = line.split(":")
                    if vals[0] != 'latest':
                        past_checkpoint_files.update({int(vals[0]) : vals[1].replace(' ', '')})
        except:
            pass
        

        # Remove the oldest checkpoints while the number is greater than n_keep
        while len(past_checkpoint_files) >= n_keep:
            min_index = min(past_checkpoint_files.keys())
            file_to_remove = os.path.dirname(checkpoint_file_path) + "/" + past_checkpoint_files[min_index]
            os.remove(file_to_remove)
            past_checkpoint_files.pop(min_index)



        # Update the checkpoint file
        with open(checkpoint_file_path, 'w') as _chkpt:
            _chkpt.write('latest: {}\n'.format(os.path.basename(current_file_path)))
            _chkpt.write('{}: {}\n'.format(self._global_step, os.path.basename(current_file_path)))
            for key in past_checkpoint_files:
                _chkpt.write('{}: {}\n'.format(key, past_checkpoint_files[key]))


    def get_model_filepath(self):
        '''Helper function to build the filepath of a model for saving and restoring:
        
        
        '''

        # Find the base path of the log directory
        if FLAGS.CHECKPOINT_DIRECTORY == None:
            file_path= FLAGS.LOG_DIRECTORY  + "/checkpoints/"
        else:
            file_path= FLAGS.CHECKPOINT_DIRECTORY  + "/checkpoints/"


        name = file_path + 'model-{}.ckpt'.format(self._global_step)
        checkpoint_file_path = file_path + "checkpoint"

        return name, checkpoint_file_path



    def _calculate_loss(self, labels, logits):
        ''' Calculate the loss.

        returns a single scalar for the optimizer to use.
        '''


        # To apply the loss function, we have to convert the sparse tensors 
        # to dense tensors.  We can take a version of the labels, however,
        # and set all its points to 1.0 (or another function) to create a weight
        # tensor to apply to the corresponding loss map.


        shape =  labels.shape

        labels = labels.view([shape[0], shape[-3], shape[-2], shape[-1]]).long()


        # weight = weight.view([shape[0], shape[-3], shape[-2], shape[-1]])

        # print numpy.unique(labels.cpu(), return_counts=True)


        loss = self._criterion(logits, target=labels)


        if FLAGS.LOSS_SCALE != 1.0:
            loss *= FLAGS.LOSS_SCALE

        # print(loss)
        return loss

        # if FLAGS.LABEL_MODE == 'all':
        #     values, target = torch.max(inputs[FLAGS.KEYWORD_LABEL], dim = 1)
        #     loss = self._criterion(logits, target=target)
        #     return loss
       


    def _calculate_accuracy(self, logits, labels):
        ''' Calculate the accuracy.

            Images received here are not sparse but dense.
            This is to ensure equivalent metrics are computed for sparse and dense networks.

        '''

        values, predicted_label = torch.max(logits, dim=1)


        correct = (predicted_label == labels.long()).float()

        # We calculate 4 metrics.
        # First is the mean accuracy over all pixels
        # Second is the intersection over union of all cosmic pixels
        # Third is the intersection over union of all neutrino pixels
        # Fourth is the accuracy of all non-zero pixels

        # This is more stable than the accuracy, since the union is unlikely to be ever 0



        # To compute the IoU, we use torch bytetensors which are similar to numpy masks.
        non_zero_locations       = labels != 0
        neutrino_label_locations = labels == 1
        cosmic_label_locations   = labels == 2

        neutrino_prediction_locations = predicted_label == 1
        cosmic_prediction_locations   = predicted_label == 2    


        non_zero_accuracy = torch.mean(correct[non_zero_locations])

        neutrino_iou = (neutrino_prediction_locations & neutrino_label_locations).sum().float() / (neutrino_prediction_locations | neutrino_label_locations).sum().float()
        cosmic_iou = (cosmic_prediction_locations & cosmic_label_locations).sum().float() / (cosmic_prediction_locations | cosmic_label_locations).sum().float()

        accuracy = {}
        accuracy['accuracy']         = torch.mean(correct)
        accuracy['acc-cosmic-iou']   = cosmic_iou
        accuracy['acc-neutrino-iou'] = neutrino_iou
        accuracy['acc-non-zero']     = non_zero_accuracy

        return accuracy


    def _compute_metrics(self, logits, labels, loss):

        # Call all of the functions in the metrics dictionary:
        metrics = {}

        metrics['loss']     = loss.data / FLAGS.LOSS_SCALE 
        accuracy = self._calculate_accuracy(logits, labels)
        metrics.update(accuracy)

        return metrics

    def log(self, metrics, saver=''):


        if self._global_step % FLAGS.LOGGING_ITERATION == 0:
            
            self._current_log_time = datetime.datetime.now()

            # Build up a string for logging:
            if self._log_keys != []:
                s = ", ".join(["{0}: {1:.3}".format(key, metrics[key]) for key in self._log_keys])
            else:
                s = ", ".join(["{0}: {1:.3}".format(key, metrics[key]) for key in metrics])
      

            try:
                s += " ({:.2}s / {:.2} IOs / {:.2})".format(
                    (self._current_log_time - self._previous_log_time).total_seconds(), 
                    metrics['io_fetch_time'],
                    metrics['step_time'])
            except:
                pass

            self._previous_log_time = self._current_log_time

            print("{} Step {} metrics: {}".format(saver, self._global_step, s))



    def summary(self, metrics,saver=""):

        if self._global_step % FLAGS.SUMMARY_ITERATION == 0:
            for metric in metrics:
                name = metric
                if saver == "test":
                    self._aux_saver.add_scalar(metric, metrics[metric], self._global_step)
                else:
                    self._saver.add_scalar(metric, metrics[metric], self._global_step)


            # try to get the learning rate
            self._saver.add_scalar("learning_rate", self._opt.state_dict()['param_groups'][0]['lr'], self._global_step)
            return


    def summary_images(self, logits_image, labels_image, saver=""):

        # if self._global_step % 1 * FLAGS.SUMMARY_ITERATION == 0:
        if self._global_step % 25 * FLAGS.SUMMARY_ITERATION == 0:

            # print(logits_image.shape)
            # print(labels_image.shape)
            logits_by_plane = torch.chunk(logits_image[0], chunks=FLAGS.NPLANES,dim=1)
            labels_by_plane = torch.chunk(labels_image[0], chunks=FLAGS.NPLANES,dim=0)
            # print(logits_by_plane[0].shape)
            # print(logits_by_plane[1].shape)
            # print(logits_by_plane[2].shape)


            for plane in range(FLAGS.NPLANES):
                val, prediction = torch.max(logits_by_plane[plane], dim=0)
                # This is a reshape and H/W swap:
                prediction = prediction.view(
                    [1, prediction.shape[-2], prediction.shape[-1]]
                    ).float()



                #TODO - need to address this function here!!!


                labels = labels_by_plane[plane].view(
                    [1, labels_by_plane[plane].shape[-2], labels_by_plane[plane].shape[-1]]
                    )
                # The images are in the format (Plane, W, H)
                # Need to transpose the last two dims in order to meet the (CHW) ordering
                # of tensorboardX


                # Values get mapped to gray scale, so put them in the range (0,1)
                labels[labels == 1] = 0.5
                labels[labels == 2] = 1.0
                
                prediction[prediction == 1] = 0.5                
                prediction[prediction == 2] = 1.0                


                if saver == "test":
                    self._aux_saver.add_image("prediction/plane_{}".format(plane), 
                        prediction, self._global_step)
                    self._aux_saver.add_image("label/plane_{}".format(plane), 
                        labels, self._global_step)
                    
                else:
                    self._saver.add_image("prediction/plane_{}".format(plane), 
                        prediction, self._global_step)
                    self._saver.add_image("label/plane_{}".format(plane), 
                        labels, self._global_step)

        return

    def fetch_next_batch(self, mode='primary', metadata=False):

        minibatch_data = self._larcv_interface.fetch_minibatch_data(mode, fetch_meta_data=metadata)
        minibatch_dims = self._larcv_interface.fetch_minibatch_dims(mode)


        for key in minibatch_data:
            if key == 'entries' or key == 'event_ids':
                continue
            minibatch_data[key] = numpy.reshape(minibatch_data[key], minibatch_dims[key])


        # We compute the weights upstream of converting to scn format:

        #If we're using a sparse network:
        if FLAGS.SPARSE:

            minibatch_data['image']  = data_transforms.larcvsparse_to_scnsparse_2d(minibatch_data['image'])
            minibatch_data['label']  = data_transforms.larcvsparse_to_scnsparse_2d(minibatch_data['label'])
        else:
            dense_shape = FLAGS.SHAPE
            minibatch_data['image']  = data_transforms.larcvsparse_to_dense_2d(minibatch_data['image'], dense_shape=dense_shape)
            minibatch_data['label']  = data_transforms.larcvsparse_to_dense_2d(minibatch_data['label'], dense_shape=dense_shape)




        return minibatch_data

    # def compute_weights(self, labels):

    #     # Labels is of the format (batch, plane, N_VOXELS, value)

    #     weight_output = numpy.copy(labels)

    #     batch_size = labels.shape[0]

    #     for batch in range(batch_size):

    #         for plane in range(FLAGS.NPLANES):

    #             label_values = labels[batch, plane, :, -1]
    #             active = label_values != -999
    #             vals, counts = numpy.unique(label_values[active], return_counts=True)

    #             if FLAGS.BALANCE_LOSS:
    #                 # In this case, the weight is set such summed weight
    #                 # over each pixel's class is equal across all weights.
    #                 # It's then normalized to equal one
    #                 weights = 1. / (len(vals) * counts)

    #                 # Normalize the weights to sum to one:
    #                 # weights /= numpy.sum(weights*counts)
                    
    #                 wvec = numpy.full(label_values.shape, -999.)

    #                 for i, l in enumerate(vals):
    #                     wvec[label_values == l] = weights[i]
                    
    #                 weight_output[batch, plane, :, -1] = wvec
    #             else:
    #                 # In this case, the weight is just 1./N_Voxels
    #                 weight  = 1./numpy.sum(counts)

    #                 weight_output[batch, plane, active, -1] = weight


    #     return weight_output


    # def compute_weights_dense(self, labels):

    #     # Labels is of the format (batch, plane, x_shape, y_shape)

    #     weight_output = numpy.zeros(labels.shape, dtype=numpy.float32)

<<<<<<< HEAD
    #     batch_size = labels.shape[0]

=======
        batch_size = labels.shape[0]
 #      # Prepare output weights:
 #        print(labels.shape)
 #        weights = numpy.zeros(labels.shape)

 #        i = 0
 #        for batch in labels:
 #            # First, figure out what the labels are and how many of each:
 #            values, counts = numpy.unique(batch, return_counts=True)

 #            n_pixels = numpy.sum(counts)
 #            for value, count in zip(values, counts):
 #                weight = 1.0*(n_pixels - count) / n_pixels
 #                if boost_labels is not None and value in boost_labels.keys():
 #                    weight *= boost_labels[value]
 #                mask = labels[i] == value
 #                weights[i, mask] += weight
 #            weights[i] *= 1. / numpy.sum(weights[i])
 #            i += 1

 #        print(numpy.mean(labels))
 #        print(numpy.mean(weights))
>>>>>>> 01b8aa34

    #     if FLAGS.BALANCE_LOSS:
    #         for batch in range(batch_size):

    #             for plane in range(FLAGS.NPLANES):

    #                 label_values = labels[batch, plane, :, :]
    #                 # active = label_values != 0
    #                 vals, counts = numpy.unique(label_values, return_counts=True)

    #                 if FLAGS.BALANCE_LOSS:
    #                     # In this case, the weight is set such summed weight
    #                     # over each pixel's class is equal across all weights.
    #                     # It's then normalized to equal one
    #                     weights = 1./ (len(vals) * counts )
    #                     # # Normalize the weights to sum to one:
    #                     # weights /= numpy.sum(weights*counts)
                        
    #                     wvec = numpy.full(label_values.shape, 0.0)

    #                     for i, l in enumerate(vals):
    #                         wvec[label_values == l] = weights[i]
                        
<<<<<<< HEAD
    #                     weight_output[batch, plane, :, :] = wvec

    #     else:
    #         # print("type(labels): ", type(labels))
    #         # print("labels.shape: ", labels.shape)
    #         # print("numpy.prod(labels.shape): ", numpy.prod(labels.shape))
    #         # In this case, the weight is just 1./N_Voxels
    #         weight  = 1.*labels.shape[0]/numpy.prod(labels.shape)
    #         # print("Weight: ", weight)
    #         # print(numpy.sum(counts))
=======
                        weight_output[batch, plane, :, :] = wvec / labels.shape[1]

        else:
            # print("type(labels): ", type(labels))
            # print("labels.shape: ", labels.shape)
            # print("numpy.prod(labels.shape): ", numpy.prod(labels.shape))
            # In this case, the weight is just 1./N_Voxels
            weight  = 1.*labels.shape[0]/(numpy.prod(labels.shape) / labels[1])
            # print("Weight: ", weight)
            # print(numpy.sum(counts))
>>>>>>> 01b8aa34

    #         weight_output[:,:, :, :] = weight

<<<<<<< HEAD

    #     return weight_output
=======
        return weight_output
>>>>>>> 01b8aa34


    def increment_global_step(self):

        previous_epoch = int((self._global_step * FLAGS.MINIBATCH_SIZE) / self._epoch_size)
        self._global_step += 1
        current_epoch = int((self._global_step * FLAGS.MINIBATCH_SIZE) / self._epoch_size)

        self.on_step_end()

        if previous_epoch != current_epoch:
            self.on_epoch_end()

    def on_step_end(self):
        pass

    def on_epoch_end(self):
        pass


    def to_torch(self, minibatch_data, device=None):

        # Convert the input data to torch tensors
        if FLAGS.COMPUTE_MODE == "GPU":
            if device is None:
                device = torch.device('cuda')
        else:
            if device is None:
                device = torch.device('cpu')

        for key in minibatch_data:
            if key == 'entries' or key == 'event_ids':
                continue
            if FLAGS.SPARSE:
                minibatch_data[key] = (
                        torch.tensor(minibatch_data[key][0]).long(),
                        torch.tensor(minibatch_data[key][1], device=device),
                        minibatch_data[key][2],
                    )    
            else:
                # minibatch_data[key] = torch.tensor(minibatch_data[key], device=device)
                minibatch_data[key] = torch.tensor(minibatch_data[key], device=device)
                if FLAGS.INPUT_HALF_PRECISION:
                    minibatch_data[key] = minibatch_data[key].half()
        return minibatch_data

    def sparse_to_dense(self, sparse_tensor, nplanes):

        return scn.SparseToDense(dimension=3, nPlanes=nplanes)(sparse_tensor)

    def forward_pass(self, minibatch_data):

        minibatch_data = self.to_torch(minibatch_data)

        # Run a forward pass of the model on the input image:
        logits = self._net(minibatch_data['image'])

        if FLAGS.SPARSE:
            labels = self._net.convert_to_scn(minibatch_data['label'])
            # weight = self._net.convert_to_scn(minibatch_data['weight'])

            # weight_image = self.sparse_to_dense(weight, nplanes=weight.features.shape[-1])
            logits_image = self.sparse_to_dense(logits, nplanes=logits.features.shape[-1])
            labels_image = self.sparse_to_dense(labels, nplanes=labels.features.shape[-1])

            # In just the sparse mode, we reshape the weights and labels;
            # weight_image = weight_image.view(weight_image.shape[0], 
                # weight_image.shape[-3], weight_image.shape[-2], weight_image.shape[-1])
            labels_image = labels_image.view(labels_image.shape[0], 
                labels_image.shape[-3], labels_image.shape[-2], labels_image.shape[-1])

        else:
            # This is just a renaming
            # weight_image = minibatch_data['weight']
            logits_image = logits
            labels_image = minibatch_data['label']

        return logits_image, labels_image

    def train_step(self):


        # For a train step, we fetch data, run a forward and backward pass, and
        # if this is a logging step, we compute some logging metrics.


        global_start_time = datetime.datetime.now()

        self._net.train()
        # Reset the gradient values for this step:
        self._opt.zero_grad()

        # Fetch the next batch of data with larcv
        io_start_time = datetime.datetime.now()
        minibatch_data = self.fetch_next_batch()
        io_end_time = datetime.datetime.now()

        logits_image, labels_image = self.forward_pass(minibatch_data)


        verbose = False

        if verbose: print("Completed Forward pass")
        # Compute the loss based on the logits


        loss = self._calculate_loss(labels_image, logits_image)
        if verbose: print("Completed loss")

        # Compute the gradients for the network parameters:
        loss.backward()

        # If the loss is scaled, we have to un-scale after the backwards pass
        if FLAGS.LOSS_SCALE != 1.0:
            for param in self._net.parameters():
                param.grad /= FLAGS.LOSS_SCALE

        if verbose: print("Completed backward pass")


        # Compute any necessary metrics:
        metrics = self._compute_metrics(logits_image, labels_image, loss)
        


        # Add the global step / second to the tensorboard log:
        try:
            metrics['global_step_per_sec'] = 1./self._seconds_per_global_step
            metrics['images_per_second'] = FLAGS.MINIBATCH_SIZE / self._seconds_per_global_step
        except:
            metrics['global_step_per_sec'] = 0.0
            metrics['images_per_second'] = 0.0

        metrics['io_fetch_time'] = (io_end_time - io_start_time).total_seconds()

        if verbose: print("Calculated metrics")



        step_start_time = datetime.datetime.now()
        # Apply the parameter update:
        self._opt.step()
        if verbose: print("Updated Weights")
        global_end_time = datetime.datetime.now()

        metrics['step_time'] = (global_end_time - step_start_time).total_seconds()


        self.log(metrics, saver="train") 

        if verbose: print("Completed Log")

        self.summary(metrics, saver="train")       
        self.summary_images(logits_image, labels_image, saver="train")
        if verbose: print("Summarized")


        # Compute global step per second:
        self._seconds_per_global_step = (global_end_time - global_start_time).total_seconds()

        # Increment the global step value:
        self.increment_global_step()

        # Lastly, call next on the IO:
        if not FLAGS.DISTRIBUTED:
            self._larcv_interface.next('primary')

        return

    def val_step(self):

        # First, validation only occurs on training:
        if not FLAGS.TRAINING: return

        # Second, validation can not occur without a validation dataloader.
        if FLAGS.AUX_FILE is None: return

        # perform a validation step
        # Validation steps can optionally accumulate over several minibatches, to
        # fit onto a gpu or other accelerator
        if self._global_step != 0 and self._global_step % FLAGS.AUX_ITERATION == 0:

            self._net.eval()
            # Fetch the next batch of data with larcv
            # (Make sure to pull from the validation set)
            io_start_time = datetime.datetime.now()
            minibatch_data = self.fetch_next_batch('aux')        
            io_end_time = datetime.datetime.now()

            logits_image, labels_image = self.forward_pass(minibatch_data)

            # Compute the loss based on the logits
            loss = self._calculate_loss(labels_image, logits_image)


            # Compute any necessary metrics:
            metrics = self._compute_metrics(logits_image, labels_image, loss)
        

            self.log(metrics, saver="test")
            self.summary(metrics, saver="test")
            self.summary_images(logits_image, labels_image, saver="test")

            if not FLAGS.DISTRIBUTED:
                self._larcv_interface.next('aux')

            return


 
    def stop(self):
        # Mostly, this is just turning off the io:
        self._larcv_interface.stop()

    def checkpoint(self):

        if self._global_step % FLAGS.CHECKPOINT_ITERATION == 0 and self._global_step != 0:
            # Save a checkpoint, but don't do it on the first pass
            self.save_model()


    def ana_step(self):

        # First, validation only occurs on training:
        if FLAGS.TRAINING: return

        # perform a validation step

        # Set network to eval mode
        self._net.eval()
        # self._net.train()

        # Fetch the next batch of data with larcv
        minibatch_data = self.fetch_next_batch(metadata=True)

        # Convert the input data to torch tensors
        minibatch_data = self.to_torch(minibatch_data)
        

        # Run a forward pass of the model on the input image:
        with torch.no_grad():
            logits_image, labels_image = self.forward_pass(minibatch_data)
            


        # If there is an aux file, for ana that means an output file.
        # Call the larcv interface to write data:
        if FLAGS.AUX_FILE is not None:

            # To use the PyUtils class, we have to massage the data
            features = (logits.features).cpu()
            coords   = (logits.get_spatial_locations()).cpu()
            coords = coords[:,0:-1]
            # print("Features shape: ", features.shape)
            # print("Coords shape: ", coords.shape)

            # Compute the softmax:
            features = torch.nn.Softmax(dim=1)(features)
            val, prediction = torch.max(features, dim=-1)
            # print("Prediction shape: ", prediction.shape)

            # Assuming batch size of 1 here so we don't need to fiddle with the batch dimension.


            # We store the prediction for each plane, as well as it's 3 scores, seperately.
            # Each type, though (bkg/cosmic/neut) is rolled up into one producer

            list_of_dicts_by_label = {
                0 : [None] * FLAGS.NPLANES,
                1 : [None] * FLAGS.NPLANES,
                2 : [None] * FLAGS.NPLANES,
                'pred' : [None] * FLAGS.NPLANES,
            }

            for plane in range(FLAGS.NPLANES):
                locs = coords[:,0] == plane
                # print("Locs shape: ", locs.shape)
                this_coords = coords[locs]
                this_features = features[locs]

                # print("Sub coords shape: ", this_coords.shape)
                # print("Sub features shape: ", this_features.shape)

                # Ravel the cooridinates into flat indexes:
                indexes = self._y_spatial_size * this_coords[:,1] + this_coords[:,2]
                meta = [0, 0, 
                        self._y_spatial_size, self._x_spatial_size, 
                        self._y_spatial_size, self._x_spatial_size, 
                        plane,
                    ]
                # print("Indexes shape: ", indexes.shape)

                for feature_type in [0,1,2]:
                    writeable_features = this_features[:, feature_type]
                    # print("Write features shape: ", writeable_features.shape)

                    list_of_dicts_by_label[feature_type][plane] = {
                        'value' : numpy.asarray(writeable_features).flatten(), 
                        'index' : numpy.asarray(indexes.flatten()),
                        'meta'  : meta 
                    }


                # Also do the prediction:
                this_prediction = prediction[locs]
                # print("Sub prediction shape: ", this_prediction.shape)
                list_of_dicts_by_label['pred'][plane] = {
                    'value' : numpy.asarray(this_prediction).flatten(), 
                    'index' : numpy.asarray(indexes.flatten()),
                    'meta'  : meta 
                }


            for l in [0,1,2]:
                self._larcv_interface.write_output(data=list_of_dicts_by_label[l], 
                    datatype='sparse2d', producer='label_{}'.format(l),
                    entries=minibatch_data['entries'], 
                    event_ids=minibatch_data['event_ids'])
            
            self._larcv_interface.write_output(data=list_of_dicts_by_label['pred'], 
                datatype='sparse2d', producer='prediction'.format(l),
                entries=minibatch_data['entries'], 
                event_ids=minibatch_data['event_ids'])
                
        # If the input data has labels available, compute the metrics:
        if 'label' in minibatch_data:
            # Compute the loss
            loss = self._calculate_loss(labels_image, logits_image)

            # Compute the metrics for this iteration:
            print("computing metrics for entry ", minibatch_data['entries'][0])
            metrics = self._compute_metrics(logits_image, labels_image, loss)


            self.log(metrics, saver="ana")
            # self.summary(metrics, saver="test")
            # self.summary_images(logits_image, labels_image, saver="ana")

        self._larcv_interface.next('aux')

        return

    def batch_process(self):

        # At the begining of batch process, figure out the epoch size:
        self._epoch_size = self._larcv_interface.size('primary')

        # This is the 'master' function, so it controls a lot


        # Run iterations
        for self._iteration in range(FLAGS.ITERATIONS):
            if FLAGS.TRAINING and self._iteration >= FLAGS.ITERATIONS:
                print('Finished training (iteration %d)' % self._iteration)
                self.checkpoint()
                break


            if FLAGS.TRAINING:
                self.val_step()
                self.train_step()
                self.checkpoint()
            else:
                self.ana_step()


        if self._saver is not None:
            self._saver.close()
        if self._aux_saver is not None:
            self._aux_saver.close()<|MERGE_RESOLUTION|>--- conflicted
+++ resolved
@@ -621,11 +621,8 @@
 
     #     weight_output = numpy.zeros(labels.shape, dtype=numpy.float32)
 
-<<<<<<< HEAD
     #     batch_size = labels.shape[0]
 
-=======
-        batch_size = labels.shape[0]
  #      # Prepare output weights:
  #        print(labels.shape)
  #        weights = numpy.zeros(labels.shape)
@@ -647,7 +644,6 @@
 
  #        print(numpy.mean(labels))
  #        print(numpy.mean(weights))
->>>>>>> 01b8aa34
 
     #     if FLAGS.BALANCE_LOSS:
     #         for batch in range(batch_size):
@@ -671,7 +667,6 @@
     #                     for i, l in enumerate(vals):
     #                         wvec[label_values == l] = weights[i]
                         
-<<<<<<< HEAD
     #                     weight_output[batch, plane, :, :] = wvec
 
     #     else:
@@ -682,27 +677,8 @@
     #         weight  = 1.*labels.shape[0]/numpy.prod(labels.shape)
     #         # print("Weight: ", weight)
     #         # print(numpy.sum(counts))
-=======
-                        weight_output[batch, plane, :, :] = wvec / labels.shape[1]
-
-        else:
-            # print("type(labels): ", type(labels))
-            # print("labels.shape: ", labels.shape)
-            # print("numpy.prod(labels.shape): ", numpy.prod(labels.shape))
-            # In this case, the weight is just 1./N_Voxels
-            weight  = 1.*labels.shape[0]/(numpy.prod(labels.shape) / labels[1])
-            # print("Weight: ", weight)
-            # print(numpy.sum(counts))
->>>>>>> 01b8aa34
-
-    #         weight_output[:,:, :, :] = weight
-
-<<<<<<< HEAD
-
-    #     return weight_output
-=======
-        return weight_output
->>>>>>> 01b8aa34
+
+
 
 
     def increment_global_step(self):
