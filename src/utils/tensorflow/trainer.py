import os
import sys
import time
import tempfile
from collections import OrderedDict

import numpy


from ..core                 import flags
from ..core.trainercore     import trainercore
from ...networks.tensorflow import uresnet2D, uresnet3D

FLAGS = flags.FLAGS()


import datetime

os.environ['TF_CPP_MIN_LOG_LEVEL'] = '4'


import tensorflow as tf

floating_point_format = tf.float32
integer_format = tf.int64




class tf_trainer(trainercore):
    '''
    This is the tensorflow version of the trainer

    '''

    def __init__(self,):
        trainercore.__init__(self)


    def init_network(self):

        # This function builds the compute graph.
        # Optionally, it can build a 'subset' graph if this mode is

        # Net construction:
        start = time.time()
        # sys.stdout.write("Begin constructing network\n")




        # We have to make placeholders for input objects:

        self._input = dict()

        self._input.update({
            'image' :  tf.placeholder(floating_point_format, self._dims['image'], name="input_image"),
            'label' :  tf.placeholder(integer_format,        self._dims['label'], name="input_label"),
            'io_time' : tf.placeholder(floating_point_format, (), name="io_fetch_time")
        })

        if FLAGS.LOSS_BALANCE_SCHEME == "even" or FLAGS.LOSS_BALANCE_SCHEME == "light":
            self._input['weight'] = tf.placeholder(floating_point_format, self._dims['label'], name="input_weight")

        # Build the network object, forward pass only:

        self._metrics = {}

        if FLAGS.CONV_MODE == '2D':
            self._net = uresnet2D.UResNet(
                n_initial_filters        = FLAGS.N_INITIAL_FILTERS,
                data_format              = FLAGS.DATA_FORMAT,
                batch_norm               = FLAGS.BATCH_NORM,
                use_bias                 = FLAGS.USE_BIAS,
                residual                 = FLAGS.RESIDUAL,
                regularize               = FLAGS.REGULARIZE_WEIGHTS,
                depth                    = FLAGS.NETWORK_DEPTH,
                blocks_final             = FLAGS.BLOCKS_FINAL,
                blocks_per_layer         = FLAGS.BLOCKS_PER_LAYER,
                blocks_deepest_layer     = FLAGS.BLOCKS_DEEPEST_LAYER,
                connections              = FLAGS.CONNECTIONS,
                upsampling               = FLAGS.UPSAMPLING,
                downsampling             = FLAGS.DOWNSAMPLING,
                bottleneck_deepest       = FLAGS.BOTTLENECK_DEEPEST,
                filter_size_deepest      = FLAGS.FILTER_SIZE_DEEPEST,
                growth_rate              = FLAGS.GROWTH_RATE,
                block_concat             = FLAGS.BLOCK_CONCAT)
        else:
            self._net = uresnet3D.UResNet3D(
                n_initial_filters        = FLAGS.N_INITIAL_FILTERS,
                data_format              = FLAGS.DATA_FORMAT,
                batch_norm               = FLAGS.BATCH_NORM,
                use_bias                 = FLAGS.USE_BIAS,
                residual                 = FLAGS.RESIDUAL,
                regularize               = FLAGS.REGULARIZE_WEIGHTS,
                depth                    = FLAGS.NETWORK_DEPTH,
                blocks_final             = FLAGS.BLOCKS_FINAL,
                blocks_per_layer         = FLAGS.BLOCKS_PER_LAYER,
                blocks_deepest_layer     = FLAGS.BLOCKS_DEEPEST_LAYER,
                connections              = FLAGS.CONNECTIONS,
                upsampling               = FLAGS.UPSAMPLING,
                downsampling             = FLAGS.DOWNSAMPLING,
                bottleneck_deepest       = FLAGS.BOTTLENECK_DEEPEST,
                filter_size_deepest      = FLAGS.FILTER_SIZE_DEEPEST,
                growth_rate              = FLAGS.GROWTH_RATE)

        self._logits = self._net(self._input['image'], training=FLAGS.TRAINING)

        # Used to accumulate gradients over several iterations:
        self._accum_vars = [tf.Variable(tv.initialized_value(),
                            trainable=False) for tv in tf.trainable_variables()]

        # self._net = uresnet_classic.UResNet()
        # self._logits = self._net._build_network(self._input)


        if FLAGS.MODE == "train" or FLAGS.MODE == "inference":


            # Here, if the data format is channels_first, we have to reorder the logits tensors
            # To put channels last.  Otherwise it does not work with the softmax tensors.

            # if FLAGS.DATA_FORMAT != "channels_last":
            #     # Split the channel dims apart:
            #     for i, logit in enumerate(self._logits):
            #         n_splits = logit.get_shape().as_list()[1]

            #         # Split the tensor apart:
            #         split = [tf.squeeze(l, 1) for l in tf.split(logit, n_splits, 1)]

            #         # Stack them back together with the right shape:
            #         self._logits[i] = tf.stack(split, -1)
            #         print
            # Apply a softmax and argmax:
            self._output = dict()

            # Take the logits (which are one per plane) and create a softmax and prediction (one per plane)

            self._output['softmax'] = [ tf.nn.softmax(x) for x in self._logits]
            self._output['prediction'] = [ tf.argmax(x, axis=self._channels_dim) for x in self._logits]


            self._accuracy = self._calculate_accuracy(logits=self._output, labels=self._input['label'])

            # Create the loss function
            if FLAGS.LOSS_BALANCE_SCHEME == "even" or FLAGS.LOSS_BALANCE_SCHEME == "light" :
                self._loss = self._calculate_loss(
                    labels = self._input['label'],
                    logits = self._logits,
                    weight = self._input['weight'])
            else:
                self._loss = self._calculate_loss(
                        labels = self._input['label'],
                        logits = self._logits)

        self._log_keys = ["cross_entropy/Total_Loss", "accuracy/All_Plane_Non_Background_Accuracy"]

        end = time.time()
        return end - start

    def print_network_info(self):
        n_trainable_parameters = 0
        for var in tf.trainable_variables():
            n_trainable_parameters += numpy.prod(var.get_shape())
            # print(var.name, var.get_shape())
        sys.stdout.write("Total number of trainable parameters in this network: {}\n".format(n_trainable_parameters))


    def set_compute_parameters(self):

        self._config = tf.ConfigProto()

        if FLAGS.COMPUTE_MODE == "CPU":
            self._config.inter_op_parallelism_threads = FLAGS.INTER_OP_PARALLELISM_THREADS
            self._config.intra_op_parallelism_threads = FLAGS.INTRA_OP_PARALLELISM_THREADS
        if FLAGS.COMPUTE_MODE == "GPU":
            self._config.gpu_options.allow_growth = True
            os.environ['TF_FORCE_GPU_ALLOW_GROWTH'] = "True"

    def initialize(self, io_only=False):

        FLAGS.dump_config()


        self._initialize_io()

        self.init_global_step()

        if io_only:
            return


        start = time.time()
        graph = tf.get_default_graph()
        net_time = self.init_network()

        sys.stdout.write("Done constructing network. ({0:.2}s)\n".format(time.time()-start))


        self.print_network_info()

        if FLAGS.MODE != "inference":
            self.init_optimizer()

        self.init_saver()

        # Take all of the metrics and turn them into summaries:
        for key in self._metrics:
            tf.summary.scalar(key, self._metrics[key])

        if FLAGS.MODE != "inference":

            self._summary_basic = tf.summary.merge_all()
            self._summary_images = self._create_summary_images(self._input['label'], self._output['prediction'])


        self.set_compute_parameters()

        # Add the graph to the log file:
        self._main_writer.add_graph(graph)


        self._sess = tf.Session(config = self._config)

        # Try to restore a model?
        restored = self.restore_model()

        if not restored:
            self._sess.run(tf.global_variables_initializer())

        # # Create a session:
        # self._sess = tf.train.MonitoredTrainingSession(config=self._config, hooks = hooks,
        #     checkpoint_dir        = checkpoint_dir,
        #     log_step_count_steps  = FLAGS.LOGGING_ITERATION,
        #     save_checkpoint_steps = FLAGS.CHECKPOINT_ITERATION)

    def init_learning_rate(self):
        self._learning_rate = FLAGS.LEARNING_RATE


    def restore_model(self):
        ''' This function attempts to restore the model from file
        '''

        if FLAGS.CHECKPOINT_DIRECTORY == None:
            file_path= FLAGS.LOG_DIRECTORY  + "/checkpoints/"
        else:
            file_path= FLAGS.CHECKPOINT_DIRECTORY  + "/checkpoints/"

        path = tf.train.latest_checkpoint(file_path)


        if path is None:
            print("No checkpoint found, starting from scratch")
            return False
        # Parse the checkpoint file and use that to get the latest file path
        print("Restoring checkpoint from ", path)
        self._saver.restore(self._sess, path)

        return True

        # with open(checkpoint_file_path, 'r') as _ckp:
        #     for line in _ckp.readlines():
        #         if line.startswith("latest: "):
        #             chkp_file = line.replace("latest: ", "").rstrip('\n')
        #             chkp_file = os.path.dirname(checkpoint_file_path) + "/" + chkp_file
        #             print("Restoring weights from ", chkp_file)
        #             break

        # state = torch.load(chkp_file)
        # return state


    def checkpoint(self, global_step):

        if global_step % FLAGS.CHECKPOINT_ITERATION == 0 and global_step != 0:
            # Save a checkpoint, but don't do it on the first pass
            self.save_model(global_step)


    def save_model(self, global_step):
        '''Save the model to file

        '''

        # name, checkpoint_file_path = self.get_model_filepath(global_step)
        # Find the base path of the log directory
        if FLAGS.CHECKPOINT_DIRECTORY == None:
            file_path= FLAGS.LOG_DIRECTORY  + "/checkpoints/"
        else:
            file_path= FLAGS.CHECKPOINT_DIRECTORY  + "/checkpoints/"


        # # Make sure the path actually exists:
        # if not os.path.isdir(os.path.dirname(file_path)):
        #     os.makedirs(os.path.dirname(file_path))

        saved_path = self._saver.save(self._sess, file_path + "model_{}.ckpt".format(global_step))


    def get_model_filepath(self, global_step):
        '''Helper function to build the filepath of a model for saving and restoring:

        '''

        # Find the base path of the log directory
        if FLAGS.CHECKPOINT_DIRECTORY == None:
            file_path= FLAGS.LOG_DIRECTORY  + "/checkpoints/"
        else:
            file_path= FLAGS.CHECKPOINT_DIRECTORY  + "/checkpoints/"


        name = file_path + 'model-{}.ckpt'.format(global_step)
        checkpoint_file_path = file_path + "checkpoint"

        return name, checkpoint_file_path


    def init_saver(self):

        if FLAGS.CHECKPOINT_DIRECTORY == None:
            file_path= FLAGS.LOG_DIRECTORY  + "/checkpoints/"
        else:
            file_path= FLAGS.CHECKPOINT_DIRECTORY  + "/checkpoints/"

        try:
            os.makedirs(file_path)
        except:
            tf.logging.error("Could not make file path")

        # Create a saver for snapshots of the network:
        self._saver = tf.train.Saver()
        self._saver_dir = file_path

        # Create a file writer for training metrics:
        self._main_writer = tf.summary.FileWriter(logdir=FLAGS.LOG_DIRECTORY+"/train/")

        # Additionally, in training mode if there is aux data use it for validation:
        if FLAGS.AUX_FILE is not None:
            self._val_writer = tf.summary.FileWriter(logdir=FLAGS.LOG_DIRECTORY+"/test/")

    def init_global_step(self):
        self._global_step = tf.train.get_or_create_global_step()


    def init_optimizer(self):

        self.init_learning_rate()

        if 'RMS' in FLAGS.OPTIMIZER.upper():
            # Use RMS prop:
            tf.logging.info("Selected optimizer is RMS Prop")
            self._opt = tf.train.RMSPropOptimizer(self._learning_rate)
        elif 'LARS' in FLAGS.OPTIMIZER.upper():
            tf.logging.info("Selected optimizer is LARS")
            self._opt = tf.contrib.opt.LARSOptimizer(self._learning_rate)
        else:
            # default is Adam:
            tf.logging.info("Using default Adam optimizer")
            self._opt = tf.train.AdamOptimizer(self._learning_rate)



        # self._train_op = self._opt.minimize(self._loss, self._global_step)

        with tf.name_scope('gradient_accumulation'):

            self._zero_gradients =  [tv.assign(tf.zeros_like(tv)) for tv in self._accum_vars]
            self._accum_gradients = [self._accum_vars[i].assign_add(gv[0]) for
                                     i, gv in enumerate(self._opt.compute_gradients(self._loss))]

            self._apply_gradients = self._opt.apply_gradients(zip(self._accum_vars, tf.trainable_variables()),
                global_step = self._global_step)



    def _calculate_loss(self, labels, logits, weight=None):
        ''' Calculate the loss.

        returns a single scalar for the optimizer to use.
        '''

        with tf.name_scope('cross_entropy'):
            # Calculate the loss, per plane, unreduced:
            split_labels = [tf.squeeze(l, axis=self._channels_dim) for l in tf.split(labels,len(logits) ,self._channels_dim)]
            if weight is not None:
                split_weights = [tf.squeeze(l, axis=self._channels_dim) for l in tf.split(weight,len(logits) ,self._channels_dim)]


            # If the channels dim is not -1, we have to reshape the labels:
            if self._channels_dim != -1:
                logits = [ tf.transpose(l, perm=[0,2,3,1]) for l in logits]

            loss = [None]*len(logits)
            for p in range(len(logits)):
                loss[p] = tf.nn.sparse_softmax_cross_entropy_with_logits(
                    labels = split_labels[p],
                    logits = logits[p]
                )

                # Now, we apply a weight to the loss if necessary:
                if FLAGS.LOSS_BALANCE_SCHEME == "none":
                    loss[p] = tf.reduce_mean(loss[p])
                elif FLAGS.LOSS_BALANCE_SCHEME == "even" or FLAGS.LOSS_BALANCE_SCHEME == "light":
                    loss[p] = tf.multiply(loss[p], split_weights[p])
                    loss[p] = tf.reduce_sum(loss[p])
                elif FLAGS.LOSS_BALANCE_SCHEME == "focal":

                    # Compute this as focal loss:
                    s      = tf.nn.softmax(logits[p], axis = self._channels_dim)
                    labels = tf.one_hot(indices=split_labels[p], depth=3, axis=self._channels_dim)

                    balance_term = (1-s)**2
                    balance_term *= labels
                    balance_term = tf.reduce_sum(balance_term, axis=self._channels_dim)
                    loss[p] *= balance_term
                    loss[p] = tf.reduce_mean(loss[p])



                self._metrics["cross_entropy/Loss_plane_{}".format(p)] = loss[p]
                # tf.summary.scalar("Loss_plane_{}".format(p),loss[p])

            # We do use the *mean* across planes:
            total_loss = tf.reduce_mean(loss)

            # # If desired, add weight regularization loss:
            # if FLAGS.REGULARIZE_WEIGHTS != 0.0:
            #     reg_loss = tf.reduce_mean(tf.losses.get_regularization_losses())
            #     tf.summary.scalar("Regularization_loss",reg_loss)
            #     total_loss += reg_loss


            # Total summary:
            self._metrics["cross_entropy/Total_Loss"] = total_loss
            # tf.summary.scalar("Total_Loss",total_loss)

            return total_loss


    def _calculate_accuracy(self, logits, labels):
        ''' Calculate the accuracy.

            Images received here are not sparse but dense.
            This is to ensure equivalent metrics are computed for sparse and dense networks.

        '''

        # Compare how often the input label and the output prediction agree:

        n_planes = 3

        with tf.name_scope('accuracy'):
            total_accuracy   = [None]*n_planes
            non_bkg_accuracy = [None]*n_planes
            neut_iou         = [None]*n_planes
            cosmic_iou       = [None]*n_planes

            split_labels = [tf.squeeze(l, axis=self._channels_dim) for l in tf.split(labels, n_planes, self._channels_dim)]


            for p in range(n_planes):

                total_accuracy[p] = tf.reduce_mean(
                        tf.cast(tf.equal(logits['prediction'][p], split_labels[p]), floating_point_format)
                    )
                # Find the non zero split_labels:
                non_zero_indices = tf.not_equal(split_labels[p], tf.constant(0, split_labels[p].dtype))

                # Find the neutrino indices:
                # Sometimes, there are no neutrino indexes in the image.  This leads to a NaN
                # in the calculation of the neutrino accuracy.
                # This is an open issue to resolve.
                neutrino_indices = tf.equal(split_labels[p], tf.constant(1, split_labels[p].dtype))

                # Find the cosmic indices:
                cosmic_indices = tf.equal(split_labels[p], tf.constant(2, split_labels[p].dtype))

                non_zero_logits = tf.boolean_mask(logits['prediction'][p], non_zero_indices)
                non_zero_labels = tf.boolean_mask(split_labels[p], non_zero_indices)

                neutrino_logits = tf.boolean_mask(logits['prediction'][p], neutrino_indices)
                neutrino_labels = tf.boolean_mask(split_labels[p], neutrino_indices)

                predicted_neutrino_indices = tf.equal(logits['prediction'][p],
                    tf.constant(1, split_labels[p].dtype))
                predicted_cosmic_indices = tf.equal(logits['prediction'][p],
                    tf.constant(2, split_labels[p].dtype))


                neutrino_intersection = tf.math.logical_and(predicted_neutrino_indices, neutrino_indices)
                neutrino_union = tf.math.logical_or(predicted_neutrino_indices, neutrino_indices)

                neut_iou[p] = tf.reduce_sum(tf.cast(neutrino_intersection, floating_point_format)) / \
                  (tf.reduce_sum(tf.cast(neutrino_union, floating_point_format)) + 1.0)

                cosmic_intersection = tf.math.logical_and(predicted_cosmic_indices, cosmic_indices)
                cosmic_union = tf.math.logical_or(predicted_cosmic_indices, cosmic_indices)

                cosmic_iou[p] = tf.reduce_sum(tf.cast(cosmic_intersection, floating_point_format)) / \
                  tf.reduce_sum(tf.cast(cosmic_union, floating_point_format))

                non_bkg_accuracy[p] = tf.reduce_mean(tf.cast(tf.equal(non_zero_logits, non_zero_labels),
                    floating_point_format))

                # Add the accuracies to the summary:
                self._metrics["split_accuracy/plane{0}/Total_Accuracy".format(p)] = total_accuracy[p]
                self._metrics["split_accuracy/plane{0}/Non_Background_Accuracy".format(p)] = non_bkg_accuracy[p]
                self._metrics["split_accuracy/plane{0}/Neutrino_IoU".format(p)] = neut_iou[p]
                self._metrics["split_accuracy/plane{0}/Cosmic_IoU".format(p)] = cosmic_iou[p]

            #Compute the total accuracy and non background accuracy for all planes:
            all_accuracy            = tf.reduce_mean(total_accuracy)
            all_non_bkg_accuracy    = tf.reduce_mean(non_bkg_accuracy)
            all_neut_iou            = tf.reduce_mean(neut_iou)
            all_cosmic_iou          = tf.reduce_mean(cosmic_iou)

            # Add the accuracies to the summary:
            self._metrics["accuracy/All_Plane_Total_Accuracy"] = all_accuracy
            self._metrics["accuracy/All_Plane_Non_Background_Accuracy"] = all_non_bkg_accuracy
            self._metrics["accuracy/All_Plane_Neutrino_IoU"] = all_neut_iou
            self._metrics["accuracy/All_Plane_Cosmic_IoU"] = all_cosmic_iou


        return all_non_bkg_accuracy



    def log(self, metrics, kind, step):

        log_string = ""

        log_string += "{} Global Step {}: ".format(kind, step)


        for key in metrics:
            if key in self._log_keys and key != "global_step":
                log_string += "{}: {:.3}, ".format(key, metrics[key])

        if kind == "Train":
            log_string += "Img/s: {:.2} ".format(metrics["images_per_second"])
            log_string += "IO: {:.2} ".format(metrics["io_fetch_time"])
        else:
            log_string.rstrip(", ")

        print(log_string)

        return


    def _create_summary_images(self, labels, prediction):
        ''' Create images of the labels and prediction to show training progress
        '''

        with tf.variable_scope('summary_images/'):


            images = []

            # Labels is an unsplit tensor, prediction is a split tensor
            split_labels = [ tf.cast(l, floating_point_format) for l in tf.split(labels,len(prediction) , self._channels_dim)]
            prediction = [ tf.expand_dims(tf.cast(p, floating_point_format), self._channels_dim) for p in prediction ]

            if FLAGS.DATA_FORMAT == "channels_first":
                split_labels = [ tf.transpose(l, [0, 2, 3, 1]) for l in split_labels]
                prediction   = [ tf.transpose(p, [0, 2, 3, 1]) for p in prediction]


            for p in range(len(split_labels)):

                images.append(
                    tf.summary.image('label_plane_{}'.format(p),
                                 split_labels[p],
                                 max_outputs=1)
                    )
                images.append(
                    tf.summary.image('pred_plane_{}'.format(p),
                                 prediction[p],
                                 max_outputs=1)
                    )

        return tf.summary.merge(images)




    def on_step_end(self):
        pass

    def on_epoch_end(self):
        pass

    def write_summaries(self, writer, summary, global_step):
        # This function is isolated here to allow the distributed version
        # to intercept these calls and only write summaries from one rank

        writer.add_summary(summary, global_step)

    def metrics(self, metrics):
        # This function looks useless, but it is not.
        # It allows a handle to the distributed network to allreduce metrics.
        return metrics

    def val_step(self, gs):


        if self._val_writer is None:
            return

        if gs % FLAGS.AUX_ITERATION == 0:


            do_summary_images = self._iteration != 0 and self._iteration % 50*FLAGS.SUMMARY_ITERATION == 0

            if FLAGS.NO_SUMMARY_IMAGES:
                do_summary_images = False

            # Fetch the next batch of data with larcv
            minibatch_data = self.fetch_next_batch('aux')

            # For tensorflow, we have to build up an ops list to submit to the
            # session to run.

            # These are ops that always run:
            ops = {}
            ops['global_step'] = self._global_step
            ops['summary'] = self._summary_basic

            if do_summary_images:
                ops["summary_images"] = self._summary_images

<<<<<<< HEAD
            if do_summary_images:
                ops['summary_images'] = self._summary_images
=======
            ops['metrics'] = self._metrics
>>>>>>> cf554952


            ops = self._sess.run(ops, feed_dict = self.feed_dict(inputs = minibatch_data))

            metrics = self.metrics(ops["metrics"])

            verbose = False




            if verbose: print("Calculated metrics")

            # Report metrics on the terminal:
            self.log(ops["metrics"], kind="Test", step=ops["global_step"])


            if verbose: print("Completed Log")

            self.write_summaries(self._val_writer, ops["summary"], ops["global_step"])


            if do_summary_images:
                self.write_summaries(self._val_writer, ops["summary_images"], ops["global_step"])


            if verbose: print("Summarized")


            # Lastly, call next on the IO:
            if not FLAGS.DISTRIBUTED:
                self._larcv_interface.prepare_next('aux')

            return ops["global_step"]
        return


    def train_step(self):


        global_start_time = datetime.datetime.now()

        # For tensorflow, we have to build up an ops list to submit to the
        # session to run.


        metrics = None

        # First, zero out the gradients:
        self._sess.run(self._zero_gradients)
        io_fetch_time = 0.0

        do_summary_images = self._iteration != 0 and self._iteration % 50*FLAGS.SUMMARY_ITERATION == 0

        if FLAGS.NO_SUMMARY_IMAGES:
            do_summary_images = False

        for i in range(FLAGS.GRADIENT_ACCUMULATION):

            # Fetch the next batch of data with larcv
            io_start_time = datetime.datetime.now()
            minibatch_data = self.fetch_next_batch(force_pop=True)
            io_end_time = datetime.datetime.now()
            io_fetch_time += (io_end_time - io_start_time).total_seconds()

            # These are ops that always run:
            ops = {}
            ops['_accum_gradients']  = self._accum_gradients
            ops['global_step']       = self._global_step
            ops['metrics']           = self._metrics

            # Run the summary only once:
            if i == 0:
                ops['summary']           = self._summary_basic

                # Add the images, but only once:
                if do_summary_images:
                    ops['summary_images'] = self._summary_images

            ops = self._sess.run(ops, feed_dict = self.feed_dict(inputs = minibatch_data))


            if metrics is None:
                metrics = self.metrics(ops["metrics"])
            else:
                temp_metrics = self.metrics(ops["metrics"])
                for key in metrics:
                    metrics[key] += temp_metrics[key]

            # Grab the summaries if we need to write them:
            if i == 0:
                summaries = ops['summary']
                if do_summary_images:
                    summary_images = ops['summary_images']

        # Lastly, update the weights:
        self._sess.run(self._apply_gradients)

        # Normalize the metrics:
        for key in metrics:
            metrics[key] /= FLAGS.GRADIENT_ACCUMULATION

        verbose = False

        # Add the global step / second to the tensorboard log:
        try:
            metrics['global_step_per_sec'] = 1./self._seconds_per_global_step
            metrics['images_per_second'] = (FLAGS.MINIBATCH_SIZE*FLAGS.GRADIENT_ACCUMULATION) / self._seconds_per_global_step
        except AttributeError:
            metrics['global_step_per_sec'] = 0.0
            metrics['images_per_second'] = 0.0



        metrics['io_fetch_time'] = io_fetch_time

        if verbose: print("Calculated metrics")


        # Report metrics on the terminal:
        self.log(metrics, kind="Train", step=ops["global_step"])


        if verbose: print("Completed Log")

        self.write_summaries(self._main_writer, summaries, ops["global_step"])
        if do_summary_images:
            self.write_summaries(self._main_writer, summary_images, ops["global_step"])


        # Create some extra summary information:
        extra_summary = tf.Summary(
            value=[
                tf.Summary.Value(tag="io_fetch_time", simple_value=metrics['io_fetch_time']),
                tf.Summary.Value(tag="global_step_per_sec", simple_value=metrics['global_step_per_sec']),
                tf.Summary.Value(tag="images_per_second", simple_value=metrics['images_per_second']),
            ])

        self.write_summaries(self._main_writer, extra_summary, ops["global_step"])

        if verbose: print("Summarized")

        global_end_time = datetime.datetime.now()

        # Compute global step per second:
        self._seconds_per_global_step = (global_end_time - global_start_time).total_seconds()

        return ops["global_step"]





    def stop(self):
        # Mostly, this is just turning off the io:
        # self._larcv_interface.stop()
        pass


    def ana_step(self):


        global_start_time = datetime.datetime.now()

        # Fetch the next batch of data with larcv
        io_start_time = datetime.datetime.now()
        minibatch_data = self.fetch_next_batch(metadata=True)
        io_end_time = datetime.datetime.now()

        # For tensorflow, we have to build up an ops list to submit to the
        # session to run.

        # These are ops that always run:
        ops = {}
        ops['logits']     = self._logits
        ops['softmax']    = self._output['softmax']
        ops['prediction'] = self._output['prediction']
        ops['metrics']    = self._metrics
        ops = self._sess.run(ops, feed_dict = self.feed_dict(inputs = minibatch_data))
        ops['global_step'] = self._global_step

        metrics = self.metrics(ops["metrics"])


        verbose = False

        # Add the global step / second to the tensorboard log:
        try:
            metrics['global_step_per_sec'] = 1./self._seconds_per_global_step
            metrics['images_per_second'] = FLAGS.MINIBATCH_SIZE / self._seconds_per_global_step
        except AttributeError:
            metrics['global_step_per_sec'] = 0.0
            metrics['images_per_second'] = 0.0



        metrics['io_fetch_time'] = (io_end_time - io_start_time).total_seconds()

        if verbose: print("Calculated metrics")

        # Report metrics on the terminal:
        self.log(ops["metrics"], kind="Inference", step=ops["global_step"])

        print(ops["metrics"])


        # Here is the part where we have to add output:

        if FLAGS.AUX_FILE is not None:

            if FLAGS.DATA_FORMAT == "channels_last":
                locs = [ numpy.where(minibatch_data['image'][0,:,:,i] != 0) for i in [0,1,2]]
            else:
                locs = [ numpy.where(minibatch_data['image'][0,i,:,:] != 0) for i in [0,1,2]]

            for i, label in zip([1,2], ['neutrino', 'cosmic']):
                softmax    = []
                prediction = []
                for plane in [0,1,2]:
                    if FLAGS.DATA_FORMAT == "channels_first":
                        softmax.append(ops['softmax'][plane][0,i,:,:])
                        # locs = numpy.where(ops['prediction'][plane][0,:,:]) == i
                        # prediction.append({
                        #         'index'  : locs,
                        #         'values' : ops['prediction'][plane][locs],
                        #         'shape'  : ops['prediction'][plane].shape
                        #         }
                        #     )
                    else:
                        softmax.append(ops['softmax'][plane][0,:,:,i])

                    shape = ops['prediction'][plane][0].shape
                    locs_flat = numpy.ravel_multi_index(
                        multi_index = locs[plane],
                        dims        = shape
                    )
                    prediction.append({
                            'index'  : locs_flat,
                            'values' : ops['prediction'][plane][0][locs[plane]],
                            'shape'  : shape
                            }
                        )

                # self._larcv_interface.write_output(data=softmax,
                #     datatype='image2d',
                #     producer="seg_{}".format(label),
                #     entries=minibatch_data['entries'],
                #     event_ids=minibatch_data['event_ids'])

                self._larcv_interface.write_output(
                    data=prediction,
                    datatype='sparse2d',
                    producer = 'seg_{}'.format(label),
                    entries=minibatch_data['entries'],
                    event_ids=minibatch_data['event_ids'])



        if verbose: print("Completed Log")

        global_end_time = datetime.datetime.now()

        # Compute global step per second:
        self._seconds_per_global_step = (global_end_time - global_start_time).total_seconds()
        self._global_step += 1

        return ops["global_step"]


        raise NotImplementedError("You must implement this function")

    def feed_dict(self, inputs):
        '''Build the feed dict

        Take input images, labels and match
        to the correct feed dict tensorrs

        This is probably overridden in the subclass, but here you see the idea

        Arguments:
            images {dict} -- Dictionary containing the input tensors

        Returns:
            [dict] -- Feed dictionary for a tf session run call

        '''
        fd = dict()

        # fd[self._learning_rate] = self._base_learning_rate

        for key in inputs:
            if key == "entries" or key == "event_ids": continue

            if inputs[key] is not None:
                fd.update({self._input[key] : inputs[key]})

        return fd


    def batch_process(self, verbose=True):

        start = time.time()
        post_one_time = None
        # Run iterations
        for self._iteration in range(FLAGS.ITERATIONS):
            if FLAGS.TRAINING and self._iteration >= FLAGS.ITERATIONS:
                print('Finished training (iteration %d)' % self._iteration)
                break

            if FLAGS.MODE == 'train':
                gs = self.train_step()
                self.val_step(gs)
                self.checkpoint(gs)
            elif FLAGS.MODE == 'inference':
                self.ana_step()
            else:
                raise Exception("Don't know what to do with mode ", FLAGS.MODE)

            if post_one_time is None:
                post_one_time = time.time()

        if FLAGS.MODE == 'inference':
            self._larcv_interface._writer.finalize()

        end = time.time()

        print("Total time to batch_process: ", end - start)
        print("Total time to batch process except first iteration: ", end - post_one_time)<|MERGE_RESOLUTION|>--- conflicted
+++ resolved
@@ -629,12 +629,7 @@
             if do_summary_images:
                 ops["summary_images"] = self._summary_images
 
-<<<<<<< HEAD
-            if do_summary_images:
-                ops['summary_images'] = self._summary_images
-=======
             ops['metrics'] = self._metrics
->>>>>>> cf554952
 
 
             ops = self._sess.run(ops, feed_dict = self.feed_dict(inputs = minibatch_data))
